--- conflicted
+++ resolved
@@ -7,7 +7,6 @@
 
 ## [Unreleased]
 
-<<<<<<< HEAD
 ### Added
 
 * Add Support for SQLAlchemy Models with Multiple Primary Keys by [@jowilf](https://github.com/jowilf)
@@ -21,10 +20,9 @@
 * Fixes actions docstrings
   by [@mrharpo](https://github.com/mrharpo)
   in [#401](https://github.com/jowilf/starlette-admin/pull/401)
-=======
+
 * Update AuthMiddleware for Compatibility with Starlette >= 0.33 by [@jowilf](https://github.com/jowilf)
   in [#427](https://github.com/jowilf/starlette-admin/pull/427)
->>>>>>> 9442ba83
 
 ## [0.12.2] - 2023-11-13
 
