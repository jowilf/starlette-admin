import json
from json import JSONDecodeError
from typing import Any, Awaitable, Callable, Dict, List, Optional, Sequence, Type, Union

from jinja2 import ChoiceLoader, FileSystemLoader, PackageLoader
from starlette.applications import Starlette
from starlette.datastructures import FormData
from starlette.exceptions import HTTPException
from starlette.middleware import Middleware
from starlette.requests import Request
from starlette.responses import JSONResponse, RedirectResponse, Response
from starlette.routing import Mount, Route
from starlette.staticfiles import StaticFiles
from starlette.status import (
    HTTP_303_SEE_OTHER,
    HTTP_400_BAD_REQUEST,
    HTTP_403_FORBIDDEN,
    HTTP_404_NOT_FOUND,
    HTTP_422_UNPROCESSABLE_ENTITY,
    HTTP_500_INTERNAL_SERVER_ERROR,
)
from starlette.templating import Jinja2Templates
from starlette_admin._types import RequestAction
from starlette_admin.auth import BaseAuthProvider
from starlette_admin.exceptions import ActionFailed, FormValidationError
from starlette_admin.helpers import get_file_icon
from starlette_admin.i18n import (
    I18nConfig,
    LocaleMiddleware,
    get_locale,
    get_locale_display_name,
    gettext,
    ngettext,
)
from starlette_admin.i18n import lazy_gettext as _
from starlette_admin.views import BaseModelView, BaseView, CustomView, DropDown, Link


class BaseAdmin:
    """Base class for implementing Admin interface."""

    def __init__(
        self,
        title: str = _("Admin"),
        base_url: str = "/admin",
        route_name: str = "admin",
        logo_url: Optional[str] = None,
        login_logo_url: Optional[str] = None,
        templates_dir: str = "templates",
        statics_dir: Optional[str] = None,
        index_view: Optional[CustomView] = None,
        auth_provider: Optional[BaseAuthProvider] = None,
        middlewares: Optional[Sequence[Middleware]] = None,
        debug: bool = False,
        i18n_config: Optional[I18nConfig] = None,
    ):
        """
        Parameters:
            title: Admin title.
            base_url: Base URL for Admin interface.
            route_name: Mounted Admin name
            logo_url: URL of logo to be displayed instead of title.
            login_logo_url: If set, it will be used for login interface instead of logo_url.
            templates_dir: Templates dir for customisation
            statics_dir: Statics dir for customisation
            index_view: CustomView to use for index page.
            auth_provider: Authentication Provider
            middlewares: Starlette middlewares
            i18n_config: i18n configuration
        """
        self.title = title
        self.base_url = base_url
        self.route_name = route_name
        self.logo_url = logo_url
        self.login_logo_url = login_logo_url
        self.templates_dir = templates_dir
        self.statics_dir = statics_dir
        self.auth_provider = auth_provider
        self.middlewares = list(middlewares) if middlewares is not None else []
        self.index_view = (
            index_view
            if (index_view is not None)
            else CustomView("", add_to_menu=False)
        )
        self._views: List[BaseView] = []
        self._models: List[BaseModelView] = []
        self.routes: List[Union[Route, Mount]] = []
        self.debug = debug
        self.i18n_config = i18n_config
        self._setup_templates()
        self.init_locale()
        self.init_auth()
        self.init_routes()

    def add_view(self, view: Union[Type[BaseView], BaseView]) -> None:
        """
        Add View to the Admin interface.
        """
        view_instance = view if isinstance(view, BaseView) else view()
        self._views.append(view_instance)
        self.setup_view(view_instance)

    def custom_render_js(self, request: Request) -> Optional[str]:
        """
        Override this function to provide a link to custom js to override the
        global `render` object in javascript which is use to render fields in
        list page.

        Args:
            request: Starlette Request
        """
        return None

    def init_locale(self) -> None:
        if self.i18n_config is not None:
            try:
                import babel  # noqa
            except ImportError as err:
                raise ImportError(
                    "'babel' package is required to use i18n features."
                    "Install it with `pip install starlette-admin[i18n]`"
                ) from err
            self.middlewares.insert(
                0, Middleware(LocaleMiddleware, i18n_config=self.i18n_config)
            )

    def init_auth(self) -> None:
        if self.auth_provider is not None:
            self.auth_provider.setup_admin(self)

    def init_routes(self) -> None:
        statics = StaticFiles(directory=self.statics_dir, packages=["starlette_admin"])
        self.routes.extend(
            [
                Mount("/statics", app=statics, name="statics"),
                Route(
                    self.index_view.path,
                    self._render_custom_view(self.index_view),
                    methods=self.index_view.methods,
                    name="index",
                ),
                Route(
                    "/api/{identity}",
                    self._render_api,
                    methods=["GET"],
                    name="api",
                ),
                Route(
                    "/api/{identity}/action",
                    self.handle_action,
                    methods=["GET", "POST"],
                    name="action",
                ),
                Route(
                    "/{identity}/list",
                    self._render_list,
                    methods=["GET"],
                    name="list",
                ),
                Route(
                    "/{identity}/detail/{pk}",
                    self._render_detail,
                    methods=["GET"],
                    name="detail",
                ),
                Route(
                    "/{identity}/create",
                    self._render_create,
                    methods=["GET", "POST"],
                    name="create",
                ),
                Route(
                    "/{identity}/edit/{pk}",
                    self._render_edit,
                    methods=["GET", "POST"],
                    name="edit",
                ),
            ]
        )
        if self.index_view.add_to_menu:
            self._views.append(self.index_view)

    def _setup_templates(self) -> None:
        templates = Jinja2Templates(self.templates_dir, extensions=["jinja2.ext.i18n"])
        templates.env.loader = ChoiceLoader(
            [
                FileSystemLoader(self.templates_dir),
                PackageLoader("starlette_admin", "templates"),
            ]
        )
        # globals
        templates.env.globals["views"] = self._views
        templates.env.globals["app_title"] = self.title
        templates.env.globals["is_auth_enabled"] = self.auth_provider is not None
        templates.env.globals["__name__"] = self.route_name
        templates.env.globals["logo_url"] = self.logo_url
        templates.env.globals["login_logo_url"] = self.login_logo_url
        templates.env.globals["custom_render_js"] = lambda r: self.custom_render_js(r)
        templates.env.globals["get_locale"] = get_locale
        templates.env.globals["get_locale_display_name"] = get_locale_display_name
        templates.env.globals["i18n_config"] = self.i18n_config or I18nConfig()
        # filters
        templates.env.filters["is_custom_view"] = lambda r: isinstance(r, CustomView)
        templates.env.filters["is_link"] = lambda res: isinstance(res, Link)
        templates.env.filters["is_model"] = lambda res: isinstance(res, BaseModelView)
        templates.env.filters["is_dropdown"] = lambda res: isinstance(res, DropDown)
        templates.env.filters["get_admin_user"] = (
            self.auth_provider.get_admin_user if self.auth_provider else None
        )
        templates.env.filters["tojson"] = lambda data: json.dumps(data, default=str)
        templates.env.filters["file_icon"] = get_file_icon
        templates.env.filters[
            "to_model"
        ] = lambda identity: self._find_model_from_identity(identity)
        templates.env.filters["is_iter"] = lambda v: isinstance(v, (list, tuple))
        templates.env.filters["is_str"] = lambda v: isinstance(v, str)
        templates.env.filters["is_dict"] = lambda v: isinstance(v, dict)
        templates.env.filters["ra"] = lambda a: RequestAction(a)
        # install i18n
        templates.env.install_gettext_callables(gettext, ngettext, True)  # type: ignore
        self.templates = templates

    def setup_view(self, view: BaseView) -> None:
        if isinstance(view, DropDown):
            for sub_view in view.views:
                self.setup_view(sub_view)
        elif isinstance(view, CustomView):
            self.routes.insert(
                0,
                Route(
                    view.path,
                    endpoint=self._render_custom_view(view),
                    methods=view.methods,
                    name=view.name,
                ),
            )
        elif isinstance(view, BaseModelView):
            view._find_foreign_model = lambda i: self._find_model_from_identity(i)
            self._models.append(view)

    def _find_model_from_identity(self, identity: Optional[str]) -> BaseModelView:
        if identity is not None:
            for model in self._models:
                if model.identity == identity:
                    return model
        raise HTTPException(
            HTTP_404_NOT_FOUND,
            _("Model with identity %(identity)s not found") % {"identity": identity},
        )

    def _render_custom_view(
        self, custom_view: CustomView
    ) -> Callable[[Request], Awaitable[Response]]:
        async def wrapper(request: Request) -> Response:
            if not custom_view.is_accessible(request):
                raise HTTPException(HTTP_403_FORBIDDEN)
            return await custom_view.render(request, self.templates)

        return wrapper

    async def _render_api(self, request: Request) -> Response:
        request.state.action = RequestAction.LIST
        identity = request.path_params.get("identity")
        model = self._find_model_from_identity(identity)
        if not model.is_accessible(request):
            return JSONResponse(None, status_code=HTTP_403_FORBIDDEN)
        skip = int(request.query_params.get("skip") or "0")
        limit = int(request.query_params.get("limit") or "100")
        order_by = request.query_params.getlist("order_by")
        where = request.query_params.get("where")
        pks = request.query_params.getlist("pks")
        select2 = "select2" in request.query_params
        if len(pks) > 0:
            items = await model.find_by_pks(request, pks)
            total = len(items)
        else:
            if where is not None:
                try:
                    where = json.loads(where)
                except JSONDecodeError:
                    where = str(where)
            items = await model.find_all(
                request=request,
                skip=skip,
                limit=limit,
                where=where,
                order_by=order_by,
            )
            total = await model.count(request=request, where=where)
        return JSONResponse(
            {
                "items": [
                    (
                        await model.serialize(
                            item,
                            request,
                            RequestAction.API if select2 else RequestAction.LIST,
                            include_relationships=not select2,
                            include_select2=select2,
                        )
                    )
                    for item in items
                ],
                "total": total,
            }
        )

    async def handle_action(self, request: Request) -> Response:
        request.state.action = RequestAction.LIST
        try:
            identity = request.path_params.get("identity")
            pks = request.query_params.getlist("pks")
            name = request.query_params.get("name")
            model = self._find_model_from_identity(identity)
            if not model.is_accessible(request):
                raise ActionFailed("Forbidden")
            assert name is not None
            handler_return = await model.handle_action(request, pks, name)
            if isinstance(handler_return, Response):
                return handler_return
            return JSONResponse({"msg": handler_return})
        except ActionFailed as exc:
            return JSONResponse({"msg": exc.msg}, status_code=HTTP_400_BAD_REQUEST)

    async def _render_list(self, request: Request) -> Response:
        request.state.action = RequestAction.LIST
        identity = request.path_params.get("identity")
        model = self._find_model_from_identity(identity)
        if not model.is_accessible(request):
            raise HTTPException(HTTP_403_FORBIDDEN)
        return self.templates.TemplateResponse(
            model.list_template,
            {
                "request": request,
                "model": model,
<<<<<<< HEAD
                "title": model.title(request),
                "_actions": await model.get_all_actions(request),
=======
                "_actions": await model.get_all_actions(request, RequestAction.LIST),
>>>>>>> 9a5a6048
                "__js_model__": await model._configs(request),
            },
        )

    async def _render_detail(self, request: Request) -> Response:
        request.state.action = RequestAction.DETAIL
        identity = request.path_params.get("identity")
        model = self._find_model_from_identity(identity)
        if not model.is_accessible(request) or not model.can_view_details(request):
            raise HTTPException(HTTP_403_FORBIDDEN)
        pk = request.path_params.get("pk")
        obj = await model.find_by_pk(request, pk)
        if obj is None:
            raise HTTPException(HTTP_404_NOT_FOUND)
        return self.templates.TemplateResponse(
            model.detail_template,
            {
                "request": request,
                "title": model.title(request),
                "model": model,
                "raw_obj": obj,
                "obj": await model.serialize(obj, request, RequestAction.DETAIL),
                "_actions": await model.get_all_actions(request, RequestAction.DETAIL),
                "__js_model__": await model._configs(request),
            },
        )

    async def _render_create(self, request: Request) -> Response:
        request.state.action = RequestAction.CREATE
        identity = request.path_params.get("identity")
        model = self._find_model_from_identity(identity)
        config = {"request": request, "title": model.title(request), "model": model}
        if not model.is_accessible(request) or not model.can_create(request):
            raise HTTPException(HTTP_403_FORBIDDEN)
        if request.method == "GET":
            return self.templates.TemplateResponse(model.create_template, config)
        form = await request.form()
        dict_obj = await self.form_to_dict(request, form, model, RequestAction.CREATE)
        try:
            obj = await model.create(request, dict_obj)
        except FormValidationError as exc:
            config.update(
                {
                    "errors": exc.errors,
                    "obj": dict_obj,
                }
            )
            return self.templates.TemplateResponse(
                model.create_template,
                config,
                status_code=HTTP_422_UNPROCESSABLE_ENTITY,
            )
        pk = getattr(obj, model.pk_attr)  # type: ignore
        url = request.url_for(self.route_name + ":list", identity=model.identity)
        if form.get("_continue_editing", None) is not None:
            url = request.url_for(
                self.route_name + ":edit", identity=model.identity, pk=pk
            )
        elif form.get("_add_another", None) is not None:
            url = request.url
        return RedirectResponse(url, status_code=HTTP_303_SEE_OTHER)

    async def _render_edit(self, request: Request) -> Response:
        request.state.action = RequestAction.EDIT
        identity = request.path_params.get("identity")
        model = self._find_model_from_identity(identity)
        if not model.is_accessible(request) or not model.can_edit(request):
            raise HTTPException(HTTP_403_FORBIDDEN)
        pk = request.path_params.get("pk")
        obj = await model.find_by_pk(request, pk)
        if obj is None:
            raise HTTPException(HTTP_404_NOT_FOUND)
        config = {
            "request": request,
            "title": model.title(request),
            "model": model,
            "raw_obj": obj,
            "obj": await model.serialize(obj, request, RequestAction.EDIT),
        }
        if request.method == "GET":
            return self.templates.TemplateResponse(model.edit_template, config)
        form = await request.form()
        dict_obj = await self.form_to_dict(request, form, model, RequestAction.EDIT)
        try:
            obj = await model.edit(request, pk, dict_obj)
        except FormValidationError as exc:
            config.update(
                {
                    "errors": exc.errors,
                    "obj": dict_obj,
                }
            )
            return self.templates.TemplateResponse(
                model.edit_template,
                config,
                status_code=HTTP_422_UNPROCESSABLE_ENTITY,
            )
        pk = getattr(obj, model.pk_attr)  # type: ignore
        url = request.url_for(self.route_name + ":list", identity=model.identity)
        if form.get("_continue_editing", None) is not None:
            url = request.url_for(
                self.route_name + ":edit", identity=model.identity, pk=pk
            )
        elif form.get("_add_another", None) is not None:
            url = request.url_for(self.route_name + ":create", identity=model.identity)
        return RedirectResponse(url, status_code=HTTP_303_SEE_OTHER)

    async def _render_error(
        self,
        request: Request,
        exc: Exception = HTTPException(status_code=HTTP_500_INTERNAL_SERVER_ERROR),
    ) -> Response:
        assert isinstance(exc, HTTPException)
        return self.templates.TemplateResponse(
            "error.html",
            {"request": request, "exc": exc},
            status_code=exc.status_code,
        )

    async def form_to_dict(
        self,
        request: Request,
        form_data: FormData,
        model: BaseModelView,
        action: RequestAction,
    ) -> Dict[str, Any]:
        data = {}
        for field in model.get_fields_list(request, action):
            data[field.name] = await field.parse_form_data(request, form_data, action)
        return data

    def mount_to(self, app: Starlette) -> None:
        admin_app = Starlette(
            routes=self.routes,
            middleware=self.middlewares,
            debug=self.debug,
            exception_handlers={HTTPException: self._render_error},
        )
        admin_app.state.ROUTE_NAME = self.route_name
        app.mount(
            self.base_url,
            app=admin_app,
            name=self.route_name,
        )<|MERGE_RESOLUTION|>--- conflicted
+++ resolved
@@ -333,12 +333,8 @@
             {
                 "request": request,
                 "model": model,
-<<<<<<< HEAD
                 "title": model.title(request),
-                "_actions": await model.get_all_actions(request),
-=======
                 "_actions": await model.get_all_actions(request, RequestAction.LIST),
->>>>>>> 9a5a6048
                 "__js_model__": await model._configs(request),
             },
         )
