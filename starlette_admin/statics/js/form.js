--- conflicted
+++ resolved
@@ -212,27 +212,6 @@
     });
   });
 
-<<<<<<< HEAD
-    // end TinyMCEEditorField integration
-
-    // CKEditor5Field integration
-    $(".field-ckeditor5", element).each(function(){
-      ClassicEditor
-      .create(
-        this,
-      )
-      .catch( error => {
-          console.error( error );
-      } );
-
-    });
-    // end CKEditor5Field integration
-
-  }
-=======
-  // TinyMCEEditorField integration
->>>>>>> 6d45b0bf
-
   $(".field-tinymce-editor", element).each(function () {
     let options = $(this).data("options");
     if (localStorage.getItem("tablerTheme") === "dark") {
@@ -243,4 +222,20 @@
   });
 
   // end TinyMCEEditorField integration
+
+  // CKEditor5Field integration
+  $(".field-ckeditor5", element).each(function(){
+    ClassicEditor
+      .create(
+        this,
+      )
+      .catch( error => {
+          console.error( error );
+      } );
+
+    });
+    // end CKEditor5Field integration
+
+  }
+
 });